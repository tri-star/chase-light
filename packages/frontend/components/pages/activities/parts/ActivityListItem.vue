--- conflicted
+++ resolved
@@ -86,19 +86,11 @@
         }}</span>
       </a>
 
-<<<<<<< HEAD
-      <NuxtLink :to="{ path: `/activities/${activityData.id}` }">
-        <ClHeading :level="2" class="text-xl text-card-value hover:underline">
-          {{ activityTitle }}
-        </ClHeading>
-      </NuxtLink>
-=======
       <ClHeading :level="2" class="text-xl text-card-value"
         ><NuxtLink :to="{ path: `/activities/${activityData.id}` }">{{
           activityTitle
         }}</NuxtLink></ClHeading
       >
->>>>>>> c78628a5
       <p class="text-sm text-card-value opacity-80">
         {{ activitySummary }}
       </p>
